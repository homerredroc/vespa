// Copyright 2019 Oath Inc. Licensed under the terms of the Apache 2.0 license. See LICENSE in the project root.
package com.yahoo.vespa.hosted.controller.deployment;

import com.google.common.collect.ImmutableSet;
import com.yahoo.component.Version;
import com.yahoo.config.application.api.DeploymentInstanceSpec;
import com.yahoo.config.application.api.DeploymentSpec;
import com.yahoo.config.application.api.Notifications;
import com.yahoo.config.application.api.Notifications.When;
import com.yahoo.config.provision.ApplicationId;
import com.yahoo.config.provision.AthenzDomain;
import com.yahoo.config.provision.AthenzService;
import com.yahoo.config.provision.ClusterSpec;
import com.yahoo.config.provision.Environment;
import com.yahoo.config.provision.NodeResources;
import com.yahoo.config.provision.zone.ZoneId;
import com.yahoo.security.KeyAlgorithm;
import com.yahoo.security.KeyUtils;
import com.yahoo.security.SignatureAlgorithm;
import com.yahoo.security.X509CertificateBuilder;
import com.yahoo.security.X509CertificateUtils;
import com.yahoo.vespa.hosted.controller.Application;
import com.yahoo.vespa.hosted.controller.Controller;
import com.yahoo.vespa.hosted.controller.Instance;
import com.yahoo.vespa.hosted.controller.api.ActivateResult;
import com.yahoo.vespa.hosted.controller.api.application.v4.model.DeployOptions;
import com.yahoo.vespa.hosted.controller.api.identifiers.DeploymentId;
import com.yahoo.vespa.hosted.controller.api.identifiers.Hostname;
import com.yahoo.vespa.hosted.controller.api.integration.configserver.ConfigServerException;
import com.yahoo.vespa.hosted.controller.api.integration.configserver.Node;
import com.yahoo.vespa.hosted.controller.api.integration.configserver.PrepareResponse;
import com.yahoo.vespa.hosted.controller.api.integration.configserver.ServiceConvergence;
import com.yahoo.vespa.hosted.controller.api.integration.deployment.ApplicationVersion;
import com.yahoo.vespa.hosted.controller.api.integration.deployment.JobType;
import com.yahoo.vespa.hosted.controller.api.integration.deployment.RunId;
import com.yahoo.vespa.hosted.controller.api.integration.deployment.TesterCloud;
import com.yahoo.vespa.hosted.controller.api.integration.deployment.TesterId;
import com.yahoo.vespa.hosted.controller.api.integration.organization.DeploymentFailureMails;
import com.yahoo.vespa.hosted.controller.application.ApplicationPackage;
import com.yahoo.vespa.hosted.controller.application.Deployment;
import com.yahoo.vespa.hosted.controller.application.TenantAndApplicationId;
import com.yahoo.vespa.hosted.controller.maintenance.JobRunner;
import com.yahoo.yolean.Exceptions;

import javax.security.auth.x500.X500Principal;
import java.io.ByteArrayOutputStream;
import java.io.PrintStream;
import java.io.UncheckedIOException;
import java.math.BigInteger;
import java.net.URI;
import java.security.KeyPair;
import java.security.cert.CertificateExpiredException;
import java.security.cert.CertificateNotYetValidException;
import java.security.cert.X509Certificate;
import java.time.Duration;
import java.time.Instant;
import java.util.ArrayList;
import java.util.Date;
import java.util.List;
import java.util.Locale;
import java.util.Map;
import java.util.Optional;
import java.util.Set;
import java.util.function.Supplier;
import java.util.logging.Level;
import java.util.logging.Logger;
import java.util.stream.Collectors;
import java.util.stream.Stream;

import static com.yahoo.config.application.api.Notifications.Role.author;
import static com.yahoo.config.application.api.Notifications.When.failing;
import static com.yahoo.config.application.api.Notifications.When.failingCommit;
import static com.yahoo.vespa.hosted.controller.api.integration.configserver.Node.State.active;
import static com.yahoo.vespa.hosted.controller.api.integration.configserver.Node.State.reserved;
import static com.yahoo.vespa.hosted.controller.deployment.RunStatus.aborted;
import static com.yahoo.vespa.hosted.controller.deployment.RunStatus.deploymentFailed;
import static com.yahoo.vespa.hosted.controller.deployment.RunStatus.error;
import static com.yahoo.vespa.hosted.controller.deployment.RunStatus.installationFailed;
import static com.yahoo.vespa.hosted.controller.deployment.RunStatus.outOfCapacity;
import static com.yahoo.vespa.hosted.controller.deployment.RunStatus.running;
import static com.yahoo.vespa.hosted.controller.deployment.RunStatus.testFailure;
import static com.yahoo.vespa.hosted.controller.deployment.Step.deactivateReal;
import static com.yahoo.vespa.hosted.controller.deployment.Step.deactivateTester;
import static com.yahoo.vespa.hosted.controller.deployment.Step.deployInitialReal;
import static com.yahoo.vespa.hosted.controller.deployment.Step.deployReal;
import static com.yahoo.vespa.hosted.controller.deployment.Step.deployTester;
import static com.yahoo.vespa.hosted.controller.deployment.Step.installTester;
import static java.nio.charset.StandardCharsets.UTF_8;
import static java.util.logging.Level.INFO;
import static java.util.logging.Level.WARNING;
import static java.util.stream.Collectors.joining;
import static java.util.stream.Collectors.toList;

/**
 * Runs steps of a deployment job against its provided controller.
 *
 * A dual-purpose logger is set up for each step run here:
 *   1. all messages are logged to a buffer which is stored in an external log storage at the end of execution, and
 *   2. all messages are also logged through the usual logging framework; by default, any messages of level
 *      {@code Level.INFO} or higher end up in the Vespa log, and all messages may be sent there by means of log-control.
 *
 * @author jonmv
 */
public class InternalStepRunner implements StepRunner {

    private static final Logger logger = Logger.getLogger(InternalStepRunner.class.getName());

    static final NodeResources DEFAULT_TESTER_RESOURCES =
            new NodeResources(1, 4, 50, 0.3, NodeResources.DiskSpeed.any);
    // Must match exactly the advertised resources of an AWS instance type. Also consider that the container
    // will have ~1.8 GB less memory than equivalent resources in AWS (VESPA-16259).
    static final NodeResources DEFAULT_TESTER_RESOURCES_AWS =
            new NodeResources(2, 8, 50, 0.3, NodeResources.DiskSpeed.any);

    static final Duration endpointTimeout = Duration.ofMinutes(15);
    static final Duration testerTimeout = Duration.ofMinutes(30);
    static final Duration installationTimeout = Duration.ofMinutes(60);
    static final Duration certificateTimeout = Duration.ofMinutes(300);

    private final Controller controller;
    private final TestConfigSerializer testConfigSerializer;
    private final DeploymentFailureMails mails;

    public InternalStepRunner(Controller controller) {
        this.controller = controller;
        this.testConfigSerializer = new TestConfigSerializer(controller.system());
        this.mails = new DeploymentFailureMails(controller.zoneRegistry());
    }

    @Override
    public Optional<RunStatus> run(LockedStep step, RunId id) {
        DualLogger logger = new DualLogger(id, step.get());
        try {
            switch (step.get()) {
                case deployTester: return deployTester(id, logger);
                case deployInitialReal: return deployInitialReal(id, logger);
                case installInitialReal: return installInitialReal(id, logger);
                case deployReal: return deployReal(id, logger);
                case installTester: return installTester(id, logger);
                case installReal: return installReal(id, logger);
                case startStagingSetup: return startTests(id, true, logger);
                case endStagingSetup: return endTests(id, logger);
                case startTests: return startTests(id, false, logger);
                case endTests: return endTests(id, logger);
                case copyVespaLogs: return copyVespaLogs(id, logger);
                case deactivateReal: return deactivateReal(id, logger);
                case deactivateTester: return deactivateTester(id, logger);
                case report: return report(id, logger);
                default: throw new AssertionError("Unknown step '" + step + "'!");
            }
        }
        catch (UncheckedIOException e) {
            logger.logWithInternalException(INFO, "IO exception running " + id + ": " + Exceptions.toMessageString(e), e);
            return Optional.empty();
        }
        catch (RuntimeException e) {
            logger.log(WARNING, "Unexpected exception running " + id, e);
            if (JobProfile.of(id.type()).alwaysRun().contains(step.get())) {
                logger.log("Will keep trying, as this is a cleanup step.");
                return Optional.empty();
            }
            return Optional.of(error);
        }
    }

    private Optional<RunStatus> deployInitialReal(RunId id, DualLogger logger) {
        Versions versions = controller.jobController().run(id).get().versions();
        logger.log("Deploying platform version " +
                   versions.sourcePlatform().orElse(versions.targetPlatform()) +
                   " and application version " +
                   versions.sourceApplication().orElse(versions.targetApplication()).id() + " ...");
        return deployReal(id, true, versions, logger);
    }

    private Optional<RunStatus> deployReal(RunId id, DualLogger logger) {
        Versions versions = controller.jobController().run(id).get().versions();
        logger.log("Deploying platform version " + versions.targetPlatform() +
                         " and application version " + versions.targetApplication().id() + " ...");
        return deployReal(id, false, versions, logger);
    }

    private Optional<RunStatus> deployReal(RunId id, boolean setTheStage, Versions versions, DualLogger logger) {
        Optional<ApplicationPackage> applicationPackage = id.type().environment().isManuallyDeployed()
                ? Optional.of(new ApplicationPackage(controller.applications().applicationStore()
                                                               .getDev(id.application(), id.type().zone(controller.system()))))
                : Optional.empty();

        Optional<Version> vespaVersion = id.type().environment().isManuallyDeployed()
                ? Optional.of(versions.targetPlatform())
                : Optional.empty();
        return deploy(id.application(),
                      id.type(),
                      () -> controller.applications().deploy(id.application(),
                                                             id.type().zone(controller.system()),
                                                             applicationPackage,
                                                             new DeployOptions(false,
                                                                               vespaVersion,
                                                                               false,
                                                                               setTheStage)),
                      controller.jobController().run(id).get()
                                .stepInfo(setTheStage ? deployInitialReal : deployReal).get()
                                .startTime().get(),
                      logger);
    }

    private Optional<RunStatus> deployTester(RunId id, DualLogger logger) {
        Version platform = controller.systemVersion();
        logger.log("Deploying the tester container on platform " + platform + " ...");
        return deploy(id.tester().id(),
                      id.type(),
                      () -> controller.applications().deployTester(id.tester(),
                                                                   testerPackage(id),
                                                                   id.type().zone(controller.system()),
                                                                   new DeployOptions(true,
                                                                                     Optional.of(platform),
                                                                                     false,
                                                                                     false)),
                      controller.jobController().run(id).get()
                                .stepInfo(deployTester).get()
                                .startTime().get(),
                      logger);
    }

    private Optional<RunStatus> deploy(ApplicationId id, JobType type, Supplier<ActivateResult> deployment,
                                       Instant startTime, DualLogger logger) {
        try {
            PrepareResponse prepareResponse = deployment.get().prepareResponse();
            if ( ! prepareResponse.configChangeActions.refeedActions.stream().allMatch(action -> action.allowed)) {
                List<String> messages = new ArrayList<>();
                messages.add("Deploy failed due to non-compatible changes that require re-feed.");
                messages.add("Your options are:");
                messages.add("1. Revert the incompatible changes.");
                messages.add("2. If you think it is safe in your case, you can override this validation, see");
                messages.add("   http://docs.vespa.ai/documentation/reference/validation-overrides.html");
                messages.add("3. Deploy as a new application under a different name.");
                messages.add("Illegal actions:");
                prepareResponse.configChangeActions.refeedActions.stream()
                                                                 .filter(action -> ! action.allowed)
                                                                 .flatMap(action -> action.messages.stream())
                                                                 .forEach(messages::add);
                messages.add("Details:");
                prepareResponse.log.stream()
                                   .map(entry -> entry.message)
                                   .forEach(messages::add);
                logger.log(messages);
                return Optional.of(deploymentFailed);
            }

            if (prepareResponse.configChangeActions.restartActions.isEmpty())
                logger.log("No services requiring restart.");
            else
                prepareResponse.configChangeActions.restartActions.stream()
                                                                  .flatMap(action -> action.services.stream())
                                                                  .map(service -> service.hostName)
                                                                  .sorted().distinct()
                                                                  .map(Hostname::new)
                                                                  .forEach(hostname -> {
                                                                      controller.applications().restart(new DeploymentId(id, type.zone(controller.system())), Optional.of(hostname));
                                                                      logger.log("Restarting services on host " + hostname.id() + ".");
                                                                  });
            logger.log("Deployment successful.");
            if (prepareResponse.message != null)
                logger.log(prepareResponse.message);
            return Optional.of(running);
        }
        catch (ConfigServerException e) {
            // Retry certain failures for up to one hour.
            Optional<RunStatus> result = startTime.isBefore(controller.clock().instant().minus(Duration.ofHours(1)))
                                         ? Optional.of(deploymentFailed) : Optional.empty();
            switch (e.getErrorCode()) {
                case ACTIVATION_CONFLICT:
                case APPLICATION_LOCK_FAILURE:
                case CERTIFICATE_NOT_READY:
                    logger.log("Deployment failed with possibly transient error " + e.getErrorCode() +
                            ", will retry: " + e.getMessage());
                    return result;
                case LOAD_BALANCER_NOT_READY:
                case PARENT_HOST_NOT_READY:
                    logger.log(e.getServerMessage());
                    return result;
                case OUT_OF_CAPACITY:
                    logger.log(e.getServerMessage());
                    return Optional.of(outOfCapacity);
                case INVALID_APPLICATION_PACKAGE:
                case BAD_REQUEST:
                    logger.log(e.getMessage());
                    return Optional.of(deploymentFailed);
            }

            throw e;
        }
    }

    private Optional<RunStatus> installInitialReal(RunId id, DualLogger logger) {
        return installReal(id, true, logger);
    }

    private Optional<RunStatus> installReal(RunId id, DualLogger logger) {
        return installReal(id, false, logger);
    }

    private Optional<RunStatus> installReal(RunId id, boolean setTheStage, DualLogger logger) {
        Optional<Deployment> deployment = deployment(id.application(), id.type());
        if (deployment.isEmpty()) {
            logger.log(INFO, "Deployment expired before installation was successful.");
            return Optional.of(installationFailed);
        }

        Versions versions = controller.jobController().run(id).get().versions();
        Version platform = setTheStage ? versions.sourcePlatform().orElse(versions.targetPlatform()) : versions.targetPlatform();

        Run run = controller.jobController().run(id).get();
        Optional<ServiceConvergence> services = controller.serviceRegistry().configServer().serviceConvergence(new DeploymentId(id.application(), id.type().zone(controller.system())),
                                                                                                               Optional.of(platform));
        if (services.isEmpty()) {
            logger.log("Config status not currently available -- will retry.");
            return Optional.empty();
        }
        List<Node> nodes = controller.serviceRegistry().configServer().nodeRepository().list(id.type().zone(controller.system()),
                                                                                             id.application(),
                                                                                             ImmutableSet.of(active, reserved));
        List<Node> parents = controller.serviceRegistry().configServer().nodeRepository().list(id.type().zone(controller.system()),
                                                                                               nodes.stream().map(node -> node.parentHostname().get()).collect(toList()));
        NodeList nodeList = NodeList.of(nodes, parents, services.get());
        boolean firstTick = run.convergenceSummary().isEmpty();
        if (firstTick) { // Run the first time (for each convergence step).
            logger.log(nodeList.asList().stream()
                               .flatMap(node -> nodeDetails(node, true))
                               .collect(toList()));
        }
        ConvergenceSummary summary = nodeList.summary();
        if (summary.converged()) {
            controller.jobController().locked(id, lockedRun -> lockedRun.withSummary(null));
            if (endpointsAvailable(id.application(), id.type().zone(controller.system()), logger)) {
                if (containersAreUp(id.application(), id.type().zone(controller.system()), logger)) {
                    logger.log("Installation succeeded!");
                    return Optional.of(running);
                }
            }
            else if (timedOut(id, deployment.get(), endpointTimeout)) {
                logger.log(WARNING, "Endpoints failed to show up within " + endpointTimeout.toMinutes() + " minutes!");
                return Optional.of(error);
            }
        }

        String failureReason = null;

        NodeList suspendedTooLong = nodeList.suspendedSince(controller.clock().instant().minus(installationTimeout));
        if ( ! suspendedTooLong.isEmpty()) {
            failureReason = "Some nodes have been suspended for more than " + installationTimeout.toMinutes() + " minutes:\n" +
                            suspendedTooLong.asList().stream().map(node -> node.node().hostname().value()).collect(joining("\n"));
        }

        if (run.noNodesDownSince()
               .map(since -> since.isBefore(controller.clock().instant().minus(installationTimeout)))
               .orElse(false)) {
            if (summary.needPlatformUpgrade() > 0 || summary.needReboot() > 0 || summary.needRestart() > 0)
                failureReason ="No nodes allowed to suspend to progress installation for " + installationTimeout.toMinutes() + " minutes.";
            else
                failureReason = "Nodes not able to start with new application package.";
        }

        Duration timeout = JobRunner.jobTimeout.minusHours(1); // Time out before job dies.
        if (timedOut(id, deployment.get(), timeout)) {
            failureReason = "Installation failed to complete within " + timeout.toHours() + "hours!";
        }

        if (failureReason != null) {
            logger.log(nodeList.asList().stream()
                               .flatMap(node -> nodeDetails(node, true))
                               .collect(toList()));
            logger.log(INFO, failureReason);
            return Optional.of(installationFailed);
        }

        if ( ! firstTick)
            logger.log(nodeList.expectedDown().asList().stream()
                               .flatMap(node -> nodeDetails(node, false))
                               .collect(toList()));

        controller.jobController().locked(id, lockedRun -> {
            Instant noNodesDownSince = nodeList.allowedDown().size() == 0 ? lockedRun.noNodesDownSince().orElse(controller.clock().instant()) : null;
            return lockedRun.noNodesDownSince(noNodesDownSince).withSummary(summary);
        });

        return Optional.empty();
    }

    private Optional<RunStatus> installTester(RunId id, DualLogger logger) {
        Run run = controller.jobController().run(id).get();
        Version platform = controller.systemVersion();
        ZoneId zone = id.type().zone(controller.system());
        ApplicationId testerId = id.tester().id();

        Optional<ServiceConvergence> services = controller.serviceRegistry().configServer().serviceConvergence(new DeploymentId(testerId, zone),
                                                                                                               Optional.of(platform));
        if (services.isEmpty()) {
            logger.log("Config status not currently available -- will retry.");
            return run.stepInfo(installTester).get().startTime().get().isBefore(controller.clock().instant().minus(Duration.ofMinutes(5)))
                   ? Optional.of(error)
                   : Optional.empty();
        }
        List<Node> nodes = controller.serviceRegistry().configServer().nodeRepository().list(zone,
                                                                                             testerId,
                                                                                             ImmutableSet.of(active, reserved));
        List<Node> parents = controller.serviceRegistry().configServer().nodeRepository().list(zone,
                                                                                               nodes.stream().map(node -> node.parentHostname().get()).collect(toList()));
        NodeList nodeList = NodeList.of(nodes, parents, services.get());
        logger.log(nodeList.asList().stream()
                           .flatMap(node -> nodeDetails(node, false))
                           .collect(toList()));

        if (nodeList.summary().converged() && testerContainersAreUp(testerId, zone, logger)) {
            logger.log("Tester container successfully installed!");
            return Optional.of(running);
        }

        if (run.stepInfo(installTester).get().startTime().get().plus(testerTimeout).isBefore(controller.clock().instant())) {
            logger.log(WARNING, "Installation of tester failed to complete within " + testerTimeout.toMinutes() + " minutes!");
            return Optional.of(error);
        }

        return Optional.empty();
    }

    /** Returns true iff all containers in the deployment give 100 consecutive 200 OK responses on /status.html. */
    private boolean containersAreUp(ApplicationId id, ZoneId zoneId, DualLogger logger) {
        var endpoints = controller.routingController().zoneEndpointsOf(Set.of(new DeploymentId(id, zoneId)));
        if ( ! endpoints.containsKey(zoneId))
            return false;

        for (URI endpoint : endpoints.get(zoneId).values()) {
            boolean ready = controller.jobController().cloud().ready(endpoint);
            if (!ready) {
                logger.log("Failed to get 100 consecutive OKs from " + endpoint);
                return false;
            }
        }

        return true;
    }

    /** Returns true iff all containers in the tester deployment give 100 consecutive 200 OK responses on /status.html. */
    private boolean testerContainersAreUp(ApplicationId id, ZoneId zoneId, DualLogger logger) {
        DeploymentId deploymentId = new DeploymentId(id, zoneId);
        if (controller.jobController().cloud().testerReady(deploymentId)) {
            return true;
        } else {
            logger.log("Failed to get 100 consecutive OKs from tester container for " + deploymentId);
            return false;
        }
    }

    private boolean endpointsAvailable(ApplicationId id, ZoneId zone, DualLogger logger) {
        var endpoints = controller.routingController().zoneEndpointsOf(Set.of(new DeploymentId(id, zone)));
        if ( ! endpoints.containsKey(zone)) {
            logger.log("Endpoints not yet ready.");
            return false;
        }
        for (var endpoint : endpoints.get(zone).values())
            if ( ! controller.jobController().cloud().exists(endpoint)) {
                logger.log(INFO, "DNS lookup yielded no IP address for '" + endpoint + "'.");
                return false;
            }

        logEndpoints(endpoints, logger);
        return true;
    }

    private void logEndpoints(Map<ZoneId, Map<ClusterSpec.Id, URI>> endpoints, DualLogger logger) {
        List<String> messages = new ArrayList<>();
        messages.add("Found endpoints:");
        endpoints.forEach((zone, uris) -> {
            messages.add("- " + zone);
            uris.forEach((cluster, uri) -> messages.add(" |-- " + uri + " (" + cluster + ")"));
        });
        logger.log(messages);
    }

    private Stream<String> nodeDetails(NodeWithServices node, boolean printAllServices) {
        return Stream.concat(Stream.of(node.node().hostname() + ": " + humanize(node.node().serviceState()) + (node.node().suspendedSince().map(since -> " since " + since).orElse("")),
                                       "--- platform " + node.node().wantedVersion() + (node.needsPlatformUpgrade()
                                                                                        ? " <-- " + (node.node().currentVersion().isEmpty() ? "not booted" : node.node().currentVersion())
                                                                                        : "") +
                                       (node.needsOsUpgrade() && node.isAllowedDown()
                                        ? ", upgrading OS (" + node.node().wantedOsVersion() + " <-- " + node.node().currentOsVersion() + ")"
                                        : "") +
                                       (node.needsFirmwareUpgrade() && node.isAllowedDown()
                                        ? ", upgrading firmware"
                                        : "") +
                                       (node.needsRestart()
                                        ? ", restart pending (" + node.node().wantedRestartGeneration() + " <-- " + node.node().restartGeneration() + ")"
                                        : "") +
                                       (node.needsReboot()
                                        ? ", reboot pending (" + node.node().wantedRebootGeneration() + " <-- " + node.node().rebootGeneration() + ")"
                                        : "")),
                             node.services().stream()
                                 .filter(service -> printAllServices || node.needsNewConfig())
                                 .map(service -> "--- " + service.type() + " on port " + service.port() + (service.currentGeneration() == -1
                                                                                                           ? " has not started "
                                                                                                           : " has config generation " + service.currentGeneration() + ", wanted is " + node.wantedConfigGeneration())));
    }

    private String humanize(Node.ServiceState state) {
        switch (state) {
            case allowedDown: return "allowed to be DOWN";
            case expectedUp: return "expected to be UP";
            case unorchestrated: return "unorchestrated";
            default: return state.name();
        }
    }

    private Optional<RunStatus> startTests(RunId id, boolean isSetup, DualLogger logger) {
        Optional<Deployment> deployment = deployment(id.application(), id.type());
        if (deployment.isEmpty()) {
            logger.log(INFO, "Deployment expired before tests could start.");
            return Optional.of(error);
        }

        var deployments = controller.applications().requireInstance(id.application())
                                    .productionDeployments().keySet().stream()
                                    .map(zone -> new DeploymentId(id.application(), zone))
                                    .collect(Collectors.toSet());
        ZoneId zoneId = id.type().zone(controller.system());
        deployments.add(new DeploymentId(id.application(), zoneId));

        logger.log("Attempting to find endpoints ...");
        var endpoints = controller.routingController().zoneEndpointsOf(deployments);
        if ( ! endpoints.containsKey(zoneId)) {
            logger.log(WARNING, "Endpoints for the deployment to test vanished again, while it was still active!");
            return Optional.of(error);
        }
        logEndpoints(endpoints, logger);

<<<<<<< HEAD
        if (!controller.jobController().cloud().testerReady(getTesterDeploymentId(id))) {
            logger.log(WARNING, "Tester container went bad!");
            return Optional.of(error);
=======
        Optional<URI> testerEndpoint = Optional.empty();
        if (useConfigServerForTesterAPI(zoneId)) {
            if ( ! controller.jobController().cloud().testerReady(getTesterDeploymentId(id))) {
                logger.log(WARNING, "Tester container went bad!");
                return Optional.of(error);
            }
        } else {
            testerEndpoint = controller.jobController().testerEndpoint(id);
            if (testerEndpoint.isEmpty()) {
                logger.log(WARNING, "Endpoints for the tester container vanished again, while it was still active!");
                return Optional.of(error);
            }

            if ( ! controller.jobController().cloud().testerReady(testerEndpoint.get())) {
                logger.log(WARNING, "Tester container went bad!");
                return Optional.of(error);
            }
>>>>>>> ff260db5
        }

        logger.log("Starting tests ...");
        TesterCloud.Suite suite = TesterCloud.Suite.of(id.type(), isSetup);
        byte[] config = testConfigSerializer.configJson(id.application(),
                                                        id.type(),
                                                        true,
                                                        endpoints,
                                                        controller.applications().contentClustersByZone(deployments));
        controller.jobController().cloud().startTests(getTesterDeploymentId(id), suite, config);
        return Optional.of(running);
    }

    private Optional<RunStatus> endTests(RunId id, DualLogger logger) {
        if (deployment(id.application(), id.type()).isEmpty()) {
            logger.log(INFO, "Deployment expired before tests could complete.");
            return Optional.of(aborted);
        }

        Optional<X509Certificate> testerCertificate = controller.jobController().run(id).get().testerCertificate();
        if (testerCertificate.isPresent()) {
            try {
                testerCertificate.get().checkValidity(Date.from(controller.clock().instant()));
            }
            catch (CertificateExpiredException | CertificateNotYetValidException e) {
                logger.log(INFO, "Tester certificate expired before tests could complete.");
                return Optional.of(aborted);
            }
        }

        controller.jobController().updateTestLog(id);

        TesterCloud.Status testStatus = controller.jobController().cloud().getStatus(getTesterDeploymentId(id));
        switch (testStatus) {
            case NOT_STARTED:
                throw new IllegalStateException("Tester reports tests not started, even though they should have!");
            case RUNNING:
                return Optional.empty();
            case FAILURE:
                logger.log("Tests failed.");
                return Optional.of(testFailure);
            case ERROR:
                logger.log(INFO, "Tester failed running its tests!");
                return Optional.of(error);
            case SUCCESS:
                logger.log("Tests completed successfully.");
                return Optional.of(running);
            default:
                throw new IllegalStateException("Unknown status '" + testStatus + "'!");
        }
    }

    private Optional<RunStatus> copyVespaLogs(RunId id, DualLogger logger) {
        if (deployment(id.application(), id.type()).isPresent())
            try {
                controller.jobController().updateVespaLog(id);
            }
            catch (Exception e) {
                logger.log(INFO, "Failure getting vespa logs for " + id, e);
                return Optional.of(error);
            }
        return Optional.of(running);
    }

    private Optional<RunStatus> deactivateReal(RunId id, DualLogger logger) {
        try {
            logger.log("Deactivating deployment of " + id.application() + " in " + id.type().zone(controller.system()) + " ...");
            controller.applications().deactivate(id.application(), id.type().zone(controller.system()));
            return Optional.of(running);
        }
        catch (RuntimeException e) {
            logger.log(WARNING, "Failed deleting application " + id.application(), e);
            Instant startTime = controller.jobController().run(id).get().stepInfo(deactivateReal).get().startTime().get();
            return startTime.isBefore(controller.clock().instant().minus(Duration.ofHours(1)))
                   ? Optional.of(error)
                   : Optional.empty();
        }
    }

    private Optional<RunStatus> deactivateTester(RunId id, DualLogger logger) {
        try {
            logger.log("Deactivating tester of " + id.application() + " in " + id.type().zone(controller.system()) + " ...");
            controller.jobController().deactivateTester(id.tester(), id.type());
            return Optional.of(running);
        }
        catch (RuntimeException e) {
            logger.log(WARNING, "Failed deleting tester of " + id.application(), e);
            Instant startTime = controller.jobController().run(id).get().stepInfo(deactivateTester).get().startTime().get();
            return startTime.isBefore(controller.clock().instant().minus(Duration.ofHours(1)))
                   ? Optional.of(error)
                   : Optional.empty();
        }
    }

    private Optional<RunStatus> report(RunId id, DualLogger logger) {
        try {
            controller.jobController().active(id).ifPresent(run -> {
                if (run.hasFailed())
                    sendNotification(run, logger);
            });
        }
        catch (IllegalStateException e) {
            logger.log(INFO, "Job '" + id.type() + "' no longer supposed to run?", e);
            return Optional.of(error);
        }
        return Optional.of(running);
    }

    /** Sends a mail with a notification of a failed run, if one should be sent. */
    private void sendNotification(Run run, DualLogger logger) {
        Application application = controller.applications().requireApplication(TenantAndApplicationId.from(run.id().application()));
        Notifications notifications = application.deploymentSpec().requireInstance(run.id().application().instance()).notifications();
        boolean newCommit = application.require(run.id().application().instance()).change().application()
                                    .map(run.versions().targetApplication()::equals)
                                    .orElse(false);
        When when = newCommit ? failingCommit : failing;

        List<String> recipients = new ArrayList<>(notifications.emailAddressesFor(when));
        if (notifications.emailRolesFor(when).contains(author))
            run.versions().targetApplication().authorEmail().ifPresent(recipients::add);

        if (recipients.isEmpty())
            return;

        try {
            if (run.status() == outOfCapacity && run.id().type().isProduction())
                controller.serviceRegistry().mailer().send(mails.outOfCapacity(run.id(), recipients));
            if (run.status() == deploymentFailed)
                controller.serviceRegistry().mailer().send(mails.deploymentFailure(run.id(), recipients));
            if (run.status() == installationFailed)
                controller.serviceRegistry().mailer().send(mails.installationFailure(run.id(), recipients));
            if (run.status() == testFailure)
                controller.serviceRegistry().mailer().send(mails.testFailure(run.id(), recipients));
            if (run.status() == error)
                controller.serviceRegistry().mailer().send(mails.systemError(run.id(), recipients));
        }
        catch (RuntimeException e) {
            logger.log(INFO, "Exception trying to send mail for " + run.id(), e);
        }
    }

    /** Returns the deployment of the real application in the zone of the given job, if it exists. */
    private Optional<Deployment> deployment(ApplicationId id, JobType type) {
        return Optional.ofNullable(application(id).deployments().get(type.zone(controller.system())));
    }

    /** Returns the real application with the given id. */
    private Instance application(ApplicationId id) {
        controller.applications().lockApplicationOrThrow(TenantAndApplicationId.from(id), __ -> { }); // Memory fence.
        return controller.applications().requireInstance(id);
    }

    /**
     * Returns whether the time since deployment is more than the zone deployment expiry, or the given timeout.
     *
     * We time out the job before the deployment expires, for zones where deployments are not persistent,
     * to be able to collect the Vespa log from the deployment. Thus, the lower of the zone's deployment expiry,
     * and the given default installation timeout, minus one minute, is used as a timeout threshold.
     */
    private boolean timedOut(RunId id, Deployment deployment, Duration defaultTimeout) {
        // TODO jonmv: This is a workaround for new deployment writes not yet being visible in spite of Curator locking.
        // TODO Investigate what's going on here, and remove this workaround.
        Run run = controller.jobController().run(id).get();
        if ( ! controller.system().isCd() && run.start().isAfter(deployment.at()))
            return false;

        Duration timeout = controller.zoneRegistry().getDeploymentTimeToLive(deployment.zone())
                                     .filter(zoneTimeout -> zoneTimeout.compareTo(defaultTimeout) < 0)
                                     .orElse(defaultTimeout);
        return deployment.at().isBefore(controller.clock().instant().minus(timeout.minus(Duration.ofMinutes(1))));
    }

    /** Returns the application package for the tester application, assembled from a generated config, fat-jar and services.xml. */
    private ApplicationPackage testerPackage(RunId id) {
        ApplicationVersion version = controller.jobController().run(id).get().versions().targetApplication();
        DeploymentSpec spec = controller.applications().requireApplication(TenantAndApplicationId.from(id.application())).deploymentSpec();

        ZoneId zone = id.type().zone(controller.system());
        boolean useTesterCertificate = controller.system().isPublic() && id.type().environment().isTest();

        byte[] servicesXml = servicesXml(controller.zoneRegistry().accessControlDomain(),
                                         ! controller.system().isPublic(),
                                         useTesterCertificate,
                                         testerResourcesFor(zone, spec.requireInstance(id.application().instance())));
        byte[] testPackage = controller.applications().applicationStore().getTester(id.application().tenant(), id.application().application(), version);
        byte[] deploymentXml = deploymentXml(id.tester(),
                                             spec.athenzDomain(),
                                             spec.requireInstance(id.application().instance()).athenzService(zone.environment(), zone.region()));

        try (ZipBuilder zipBuilder = new ZipBuilder(testPackage.length + servicesXml.length + 1000)) {
            zipBuilder.add(testPackage);
            zipBuilder.add("services.xml", servicesXml);
            zipBuilder.add("deployment.xml", deploymentXml);
            if (useTesterCertificate)
                appendAndStoreCertificate(zipBuilder, id);

            zipBuilder.close();
            return new ApplicationPackage(zipBuilder.toByteArray());
        }
    }

    private void appendAndStoreCertificate(ZipBuilder zipBuilder, RunId id) {
        KeyPair keyPair = KeyUtils.generateKeypair(KeyAlgorithm.RSA, 2048);
        X500Principal subject = new X500Principal("CN=" + id.tester().id().toFullString() + "." + id.type() + "." + id.number());
        X509Certificate certificate = X509CertificateBuilder.fromKeypair(keyPair,
                                                                         subject,
                                                                         controller.clock().instant(),
                                                                         controller.clock().instant().plus(certificateTimeout),
                                                                         SignatureAlgorithm.SHA512_WITH_RSA,
                                                                         BigInteger.valueOf(1))
                                                            .build();
        controller.jobController().storeTesterCertificate(id, certificate);
        zipBuilder.add("artifacts/key", KeyUtils.toPem(keyPair.getPrivate()).getBytes(UTF_8));
        zipBuilder.add("artifacts/cert", X509CertificateUtils.toPem(certificate).getBytes(UTF_8));
    }

    private DeploymentId getTesterDeploymentId(RunId runId) {
        ZoneId zoneId = runId.type().zone(controller.system());
        return new DeploymentId(runId.tester().id(), zoneId);
    }

<<<<<<< HEAD
    private static Optional<String> testerFlavorFor(RunId id, DeploymentSpec spec) {
        for (DeploymentSpec.Step step : spec.steps())
            if (step.concerns(id.type().environment()))
                return step.zones().get(0).testerFlavor();

        return Optional.empty();
=======
    private boolean useConfigServerForTesterAPI(ZoneId zoneId) {
        BooleanFlag useConfigServerForTesterAPI = Flags.USE_CONFIG_SERVER_FOR_TESTER_API_CALLS.bindTo(controller.flagSource());
        boolean useConfigServer = useConfigServerForTesterAPI.with(FetchVector.Dimension.ZONE_ID, zoneId.value()).value();
        InternalStepRunner.logger.log(LogLevel.INFO, Flags.USE_CONFIG_SERVER_FOR_TESTER_API_CALLS.id().toString() +
                                                     " has value " + useConfigServer + " in zone " + zoneId.value());
        return useConfigServer;
    }

    static NodeResources testerResourcesFor(ZoneId zone, DeploymentInstanceSpec spec) {
        return spec.steps().stream()
                   .filter(step -> step.concerns(zone.environment()))
                   .findFirst()
                   .flatMap(step -> step.zones().get(0).testerFlavor())
                   .map(NodeResources::fromLegacyName)
                   .orElse(zone.region().value().contains("aws-") ?
                           DEFAULT_TESTER_RESOURCES_AWS : DEFAULT_TESTER_RESOURCES);
>>>>>>> ff260db5
    }

    /** Returns the generated services.xml content for the tester application. */
    static byte[] servicesXml(AthenzDomain domain, boolean systemUsesAthenz, boolean useTesterCertificate,
                              NodeResources resources) {
        int jdiscMemoryGb = 2; // 2Gb memory for tester application (excessive?).
        int jdiscMemoryPct = (int) Math.ceil(100 * jdiscMemoryGb / resources.memoryGb());

        // Of the remaining memory, split 50/50 between Surefire running the tests and the rest
        int testMemoryMb = (int) (1024 * (resources.memoryGb() - jdiscMemoryGb) / 2);

        String resourceString = String.format(Locale.ENGLISH,
                                              "<resources vcpu=\"%.2f\" memory=\"%.2fGb\" disk=\"%.2fGb\" disk-speed=\"%s\" storage-type=\"%s\"/>",
                                              resources.vcpu(), resources.memoryGb(), resources.diskGb(), resources.diskSpeed().name(), resources.storageType().name());

        AthenzDomain idDomain = ("vespa.vespa.cd".equals(domain.value()) ? AthenzDomain.from("vespa.vespa") : domain);
        String servicesXml =
                "<?xml version='1.0' encoding='UTF-8'?>\n" +
                "<services xmlns:deploy='vespa' version='1.0'>\n" +
                "    <container version='1.0' id='tester'>\n" +
                "\n" +
                "        <component id=\"com.yahoo.vespa.hosted.testrunner.TestRunner\" bundle=\"vespa-testrunner-components\">\n" +
                "            <config name=\"com.yahoo.vespa.hosted.testrunner.test-runner\">\n" +
                "                <artifactsPath>artifacts</artifactsPath>\n" +
                "                <surefireMemoryMb>" + testMemoryMb + "</surefireMemoryMb>\n" +
                "                <useAthenzCredentials>" + systemUsesAthenz + "</useAthenzCredentials>\n" +
                "                <useTesterCertificate>" + useTesterCertificate + "</useTesterCertificate>\n" +
                "            </config>\n" +
                "        </component>\n" +
                "\n" +
                "        <handler id=\"com.yahoo.vespa.hosted.testrunner.TestRunnerHandler\" bundle=\"vespa-testrunner-components\">\n" +
                "            <binding>http://*/tester/v1/*</binding>\n" +
                "        </handler>\n" +
                "\n" +
                "        <http>\n" +
                "            <!-- Make sure 4080 is the first port. This will be used by the config server. -->\n" +
                "            <server id='default' port='4080'/>\n" +
                "            <server id='testertls4443' port='4443'>\n" +
                "                <config name=\"jdisc.http.connector\">\n" +
                "                    <tlsClientAuthEnforcer>\n" +
                "                        <enable>true</enable>\n" +
                "                        <pathWhitelist>\n" +
                "                            <item>/status.html</item>\n" +
                "                            <item>/state/v1/config</item>\n" +
                "                        </pathWhitelist>\n" +
                "                    </tlsClientAuthEnforcer>\n" +
                "                </config>\n" +
                "                <ssl>\n" +
                "                    <private-key-file>/var/lib/sia/keys/" + idDomain.value() + ".tenant.key.pem</private-key-file>\n" +
                "                    <certificate-file>/var/lib/sia/certs/" + idDomain.value() + ".tenant.cert.pem</certificate-file>\n" +
                "                    <ca-certificates-file>/opt/yahoo/share/ssl/certs/athenz_certificate_bundle.pem</ca-certificates-file>\n" +
                "                    <client-authentication>want</client-authentication>\n" +
                "                </ssl>\n" +
                "            </server>\n" +
                "            <filtering>\n" +
                (systemUsesAthenz ?
                "                <access-control domain='" + domain.value() + "'>\n" + // Set up dummy access control to pass validation :/
                "                    <exclude>\n" +
                "                        <binding>http://*/tester/v1/*</binding>\n" +
                "                    </exclude>\n" +
                "                </access-control>\n"
                : "") +
                "                <request-chain id=\"testrunner-api\">\n" +
                "                    <filter id='authz-filter' class='com.yahoo.jdisc.http.filter.security.athenz.AthenzAuthorizationFilter' bundle=\"jdisc-security-filters\">\n" +
                "                        <config name=\"jdisc.http.filter.security.athenz.athenz-authorization-filter\">\n" +
                "                            <credentialsToVerify>TOKEN_ONLY</credentialsToVerify>\n" +
                "                            <roleTokenHeaderName>Yahoo-Role-Auth</roleTokenHeaderName>\n" +
                "                        </config>\n" +
                "                        <component id=\"com.yahoo.jdisc.http.filter.security.athenz.StaticRequestResourceMapper\" bundle=\"jdisc-security-filters\">\n" +
                "                            <config name=\"jdisc.http.filter.security.athenz.static-request-resource-mapper\">\n" +
                "                                <resourceName>" + domain.value() + ":tester-application</resourceName>\n" +
                "                                <action>deploy</action>\n" +
                "                            </config>\n" +
                "                        </component>\n" +
                "                    </filter>\n" +
                "                </request-chain>\n" +
                "            </filtering>\n" +
                "        </http>\n" +
                "\n" +
                "        <nodes count=\"1\" allocated-memory=\"" + jdiscMemoryPct + "%\">\n" +
                "            " + resourceString + "\n" +
                "        </nodes>\n" +
                "    </container>\n" +
                "</services>\n";

        return servicesXml.getBytes(UTF_8);
    }

    /** Returns a dummy deployment xml which sets up the service identity for the tester, if present. */
    private static byte[] deploymentXml(TesterId id, Optional<AthenzDomain> athenzDomain, Optional<AthenzService> athenzService) {
        String deploymentSpec =
                "<?xml version='1.0' encoding='UTF-8'?>\n" +
                "<deployment version=\"1.0\" " +
                athenzDomain.map(domain -> "athenz-domain=\"" + domain.value() + "\" ").orElse("") +
                athenzService.map(service -> "athenz-service=\"" + service.value() + "\" ").orElse("") + ">" +
                "  <instance id=\"" + id.id().instance().value() + "\" />" +
                "</deployment>";
        return deploymentSpec.getBytes(UTF_8);
    }

    /** Logger which logs to a {@link JobController}, as well as to the parent class' {@link Logger}. */
    private class DualLogger {

        private final RunId id;
        private final Step step;

        private DualLogger(RunId id, Step step) {
            this.id = id;
            this.step = step;
        }

        private void log(String... messages) {
            log(List.of(messages));
        }

        private void log(List<String> messages) {
            controller.jobController().log(id, step, INFO, messages);
        }

        private void log(Level level, String message) {
            log(level, message, null);
        }

        // Print stack trace in our logs, but don't expose it to end users
        private void logWithInternalException(Level level, String message, Throwable thrown) {
            logger.log(level, id + " at " + step + ": " + message, thrown);
            controller.jobController().log(id, step, level, message);
        }

        private void log(Level level, String message, Throwable thrown) {
            logger.log(level, id + " at " + step + ": " + message, thrown);

            if (thrown != null) {
                ByteArrayOutputStream traceBuffer = new ByteArrayOutputStream();
                thrown.printStackTrace(new PrintStream(traceBuffer));
                message += "\n" + traceBuffer;
            }
            controller.jobController().log(id, step, level, message);
        }

    }

}<|MERGE_RESOLUTION|>--- conflicted
+++ resolved
@@ -11,7 +11,6 @@
 import com.yahoo.config.provision.AthenzDomain;
 import com.yahoo.config.provision.AthenzService;
 import com.yahoo.config.provision.ClusterSpec;
-import com.yahoo.config.provision.Environment;
 import com.yahoo.config.provision.NodeResources;
 import com.yahoo.config.provision.zone.ZoneId;
 import com.yahoo.security.KeyAlgorithm;
@@ -532,29 +531,9 @@
         }
         logEndpoints(endpoints, logger);
 
-<<<<<<< HEAD
         if (!controller.jobController().cloud().testerReady(getTesterDeploymentId(id))) {
             logger.log(WARNING, "Tester container went bad!");
             return Optional.of(error);
-=======
-        Optional<URI> testerEndpoint = Optional.empty();
-        if (useConfigServerForTesterAPI(zoneId)) {
-            if ( ! controller.jobController().cloud().testerReady(getTesterDeploymentId(id))) {
-                logger.log(WARNING, "Tester container went bad!");
-                return Optional.of(error);
-            }
-        } else {
-            testerEndpoint = controller.jobController().testerEndpoint(id);
-            if (testerEndpoint.isEmpty()) {
-                logger.log(WARNING, "Endpoints for the tester container vanished again, while it was still active!");
-                return Optional.of(error);
-            }
-
-            if ( ! controller.jobController().cloud().testerReady(testerEndpoint.get())) {
-                logger.log(WARNING, "Tester container went bad!");
-                return Optional.of(error);
-            }
->>>>>>> ff260db5
         }
 
         logger.log("Starting tests ...");
@@ -776,22 +755,6 @@
         return new DeploymentId(runId.tester().id(), zoneId);
     }
 
-<<<<<<< HEAD
-    private static Optional<String> testerFlavorFor(RunId id, DeploymentSpec spec) {
-        for (DeploymentSpec.Step step : spec.steps())
-            if (step.concerns(id.type().environment()))
-                return step.zones().get(0).testerFlavor();
-
-        return Optional.empty();
-=======
-    private boolean useConfigServerForTesterAPI(ZoneId zoneId) {
-        BooleanFlag useConfigServerForTesterAPI = Flags.USE_CONFIG_SERVER_FOR_TESTER_API_CALLS.bindTo(controller.flagSource());
-        boolean useConfigServer = useConfigServerForTesterAPI.with(FetchVector.Dimension.ZONE_ID, zoneId.value()).value();
-        InternalStepRunner.logger.log(LogLevel.INFO, Flags.USE_CONFIG_SERVER_FOR_TESTER_API_CALLS.id().toString() +
-                                                     " has value " + useConfigServer + " in zone " + zoneId.value());
-        return useConfigServer;
-    }
-
     static NodeResources testerResourcesFor(ZoneId zone, DeploymentInstanceSpec spec) {
         return spec.steps().stream()
                    .filter(step -> step.concerns(zone.environment()))
@@ -800,7 +763,6 @@
                    .map(NodeResources::fromLegacyName)
                    .orElse(zone.region().value().contains("aws-") ?
                            DEFAULT_TESTER_RESOURCES_AWS : DEFAULT_TESTER_RESOURCES);
->>>>>>> ff260db5
     }
 
     /** Returns the generated services.xml content for the tester application. */
